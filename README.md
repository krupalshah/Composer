--- conflicted
+++ resolved
@@ -224,13 +224,9 @@
 Composer.startWith(() -> produceSomething(), err -> logger.error("Error executing tasks", err), customExecutorService)
 ```
 
-<<<<<<< HEAD
-### Changelog
+### Change Log
 - #### 2.0.1
   - Minor changes to avoid compiler warnings.
-=======
-### Change Log
->>>>>>> 8b116e9c
 - #### 2.0.0
   - This release contains breaking changes. Major API refactorings include renaming all methods to reduce verbosity.
   - Collection parameters in `then..Together` variants have been replaced with varargs.
